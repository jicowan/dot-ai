#!/usr/bin/env nu

source scripts/kubernetes.nu
source scripts/common.nu
source scripts/crossplane.nu
source scripts/ingress.nu
source scripts/mcp.nu
source scripts/anthropic.nu
source scripts/kyverno.nu
source scripts/atlas.nu
source scripts/toolhive.nu

def main [] {}

def "main setup" [
    --dot-ai-tag: string = "latest",
    --qdrant-run = true,
    --qdrant-tag: string = "latest",
<<<<<<< HEAD
    --crossplane-provider = none,    # Which provider to use. Available options are `none`, `google`, `aws`, and `azure`
    --crossplane-db-config = true   # Whether to apply DOT SQL Crossplane Configuration
=======
    --dot-ai-kubernetes-enabled = false,
    --kyverno-enabled = true,
    --atlas-enabled = true,
    --toolhive-enabled = true,
    --crossplane-enabled = true,
    --crossplane-provider = none,    # Which provider to use. Available options are `none`, `google`, `aws`, and `azure`
    --crossplane-db-config = false   # Whether to apply DOT SQL Crossplane Configuration
>>>>>>> 532f7c80
] {
    
    rm --force .env

    # let provider = main get provider --providers ["azure" "google"]

    let anthropic_data = main get anthropic

    mut openai_key = ""
    if "OPENAI_API_KEY" in $env {
        $openai_key = $env.OPENAI_API_KEY
    } else {
        let value = input $"(ansi green_bold)Enter OpenAI API key:(ansi reset) "
        $openai_key = $value
    }

    let qdrant_image = $"ghcr.io/vfarcic/dot-ai-demo/qdrant:($qdrant_tag)"
    let dot_ai_image = $"ghcr.io/vfarcic/dot-ai:($dot_ai_tag)"

    $"export OPENAI_API_KEY=($openai_key)\n" | save --append .env
    $"export QDRANT_IMAGE=($qdrant_image)\n" | save --append .env
    $"export DOT_AI_IMAGE=($dot_ai_image)\n" | save --append .env

    docker image pull $qdrant_image

    docker image pull $dot_ai_image

    if $qdrant_run {(
        docker container run --detach --name qdrant
            --publish 6333:6333 $qdrant_image
    )}

    main create kubernetes kind

    cp kubeconfig-dot.yaml kubeconfig.yaml

    main apply ingress nginx --provider kind
<<<<<<< HEAD

    (
        main apply crossplane --app-config true --db-config true
            --provider $crossplane_provider
            --db-config $crossplane_db_config
    )

    main apply kyverno

    main apply atlas

    main apply toolhive
=======
    
    if $crossplane_enabled {(
        main apply crossplane --app-config true --db-config true
            --provider $crossplane_provider
            --db-config $crossplane_db_config
    )}
>>>>>>> 532f7c80

    kubectl create namespace a-team

    kubectl create namespace b-team

<<<<<<< HEAD
    kubectl apply --filename examples/policies
=======
    if $kyverno_enabled {
        
        main apply kyverno

        kubectl apply --filename examples/policies
    }

    if $atlas_enabled {
        main apply atlas
    }

    if $dot_ai_kubernetes_enabled {

        (
            helm install dot-ai-mcp
                $"oci://ghcr.io/vfarcic/dot-ai/charts/dot-ai:($dot_ai_tag)"
                --set $"secrets.anthropic.apiKey=($anthropic_data.token)"
                --set $"secrets.openai.apiKey=($openai_key)"
                --set ingress.enabled=true
                --set ingress.host="dot-ai.127.0.0.1.nip.io"
                --create-namespace
                --namespace dot-ai
                --wait
        )

        (
            helm install dot-ai-controller
                oci://ghcr.io/vfarcic/dot-ai-controller/charts/dot-ai-controller
                --version 0.11.0
                --namespace dot-ai
                --wait
        )
    }
>>>>>>> 532f7c80

    main print source

}

def "main destroy" [
    --qdrant-run = true,
] {

    main destroy kubernetes kind

<<<<<<< HEAD
    docker container rm qdrant --force

    docker volume rm qdrant-data
=======
    if $qdrant_run {
        docker container rm qdrant --force
        docker volume rm qdrant-data
    }
>>>>>>> 532f7c80

}

def "main build qdrant-image" [
    version: string,
    --container: string = "qdrant",
    --repo: string = "ghcr.io/vfarcic/dot-ai-demo/qdrant"
    --latest-version: string = "latest"
] {

    print "Extracting data from running Qdrant container..."

    # Remove existing qdrant_storage directory if it exists at root
    if (ls . | where name == "qdrant_storage" and type == "dir" | length) > 0 {
        rm --recursive --force qdrant_storage
    }

    # Extract data from the running Qdrant container to root directory
    docker container cp $"($container):/qdrant/storage" ./qdrant_storage
    
    # Verify the data was extracted successfully
    if (ls . | where name == "qdrant_storage" and type == "dir" | length) == 0 {
        error "Failed to extract qdrant_storage from container"
    }
    
    print $"Building multi-arch qdrant image with version ($version)..."
    docker buildx build --platform linux/amd64,linux/arm64 --file Dockerfile-qdrant --build-arg $"VERSION=($version)" --tag $"($repo):($version)" --tag $"($repo):($latest_version)" --push .

    print "Cleaning up extracted data files..."
    rm --recursive --force qdrant_storage

    print $"Multi-arch image built and pushed successfully: ($repo):($version) and ($repo):latest"
}<|MERGE_RESOLUTION|>--- conflicted
+++ resolved
@@ -16,18 +16,13 @@
     --dot-ai-tag: string = "latest",
     --qdrant-run = true,
     --qdrant-tag: string = "latest",
-<<<<<<< HEAD
-    --crossplane-provider = none,    # Which provider to use. Available options are `none`, `google`, `aws`, and `azure`
-    --crossplane-db-config = true   # Whether to apply DOT SQL Crossplane Configuration
-=======
     --dot-ai-kubernetes-enabled = false,
     --kyverno-enabled = true,
     --atlas-enabled = true,
     --toolhive-enabled = true,
     --crossplane-enabled = true,
     --crossplane-provider = none,    # Which provider to use. Available options are `none`, `google`, `aws`, and `azure`
-    --crossplane-db-config = false   # Whether to apply DOT SQL Crossplane Configuration
->>>>>>> 532f7c80
+    --crossplane-db-config = true   # Whether to apply DOT SQL Crossplane Configuration
 ] {
     
     rm --force .env
@@ -65,37 +60,19 @@
     cp kubeconfig-dot.yaml kubeconfig.yaml
 
     main apply ingress nginx --provider kind
-<<<<<<< HEAD
 
-    (
-        main apply crossplane --app-config true --db-config true
-            --provider $crossplane_provider
-            --db-config $crossplane_db_config
-    )
-
-    main apply kyverno
-
-    main apply atlas
-
-    main apply toolhive
-=======
-    
     if $crossplane_enabled {(
         main apply crossplane --app-config true --db-config true
             --provider $crossplane_provider
             --db-config $crossplane_db_config
     )}
->>>>>>> 532f7c80
 
     kubectl create namespace a-team
 
     kubectl create namespace b-team
 
-<<<<<<< HEAD
-    kubectl apply --filename examples/policies
-=======
     if $kyverno_enabled {
-        
+
         main apply kyverno
 
         kubectl apply --filename examples/policies
@@ -103,6 +80,10 @@
 
     if $atlas_enabled {
         main apply atlas
+    }
+
+    if $toolhive_enabled {
+        main apply toolhive
     }
 
     if $dot_ai_kubernetes_enabled {
@@ -127,7 +108,6 @@
                 --wait
         )
     }
->>>>>>> 532f7c80
 
     main print source
 
@@ -139,16 +119,10 @@
 
     main destroy kubernetes kind
 
-<<<<<<< HEAD
-    docker container rm qdrant --force
-
-    docker volume rm qdrant-data
-=======
     if $qdrant_run {
         docker container rm qdrant --force
         docker volume rm qdrant-data
     }
->>>>>>> 532f7c80
 
 }
 
