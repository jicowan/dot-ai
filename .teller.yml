--- conflicted
+++ resolved
@@ -16,9 +16,5 @@
           github-token: GITHUB_TOKEN
           xai-api-key: XAI_API_KEY
           mistral-api-key: MISTRAL_API_KEY
-<<<<<<< HEAD
           deepseek-api-key: DEEPSEEK_API_KEY
-=======
-          deepseek-api-key: DEEPSEEK_API_KEY
-          slack-webhook-url: SLACK_WEBHOOK_URL
->>>>>>> 532f7c80
+          slack-webhook-url: SLACK_WEBHOOK_URL